#include <cassert>
#include <iostream>
#include <openvino/openvino.hpp>
#include <random>
#include <vector>

#include "openvino/op/constant.hpp"
#include "openvino/op/matmul.hpp"
#include "openvino/op/transpose.hpp"

<<<<<<< HEAD
=======
// 前向声明OpenVINO的disable_fp16_compression函数
namespace ov {
    void disable_fp16_compression(const std::shared_ptr<Node>& node);
}

>>>>>>> d61ce4cb
void print_2x2_matrix(const float* matrix, const std::string& name) {
    std::cout << name << " (2x2):" << std::endl;
    std::cout << "[[" << std::setw(8) << std::fixed << std::setprecision(1) 
              << matrix[0] << ", " << std::setw(8) << matrix[1] << "]," << std::endl;
    std::cout << " [" << std::setw(8) << matrix[2] << ", " << std::setw(8) 
              << matrix[3] << "]]" << std::endl;
}

std::shared_ptr<ov::Model> create_2x2_matmul_model() {
    // Create input parameters for 2x2 matrices
    auto input1_param = std::make_shared<ov::op::v0::Parameter>(ov::element::f32, ov::Shape{2, 2});
    auto input2_param = std::make_shared<ov::op::v0::Parameter>(ov::element::f32, ov::Shape{2, 2});
    
    // Create MatMul operation (no transpose)
    auto matmul_op = std::make_shared<ov::op::v0::MatMul>(input1_param, input2_param, false, false);
<<<<<<< HEAD
=======
    
    // 禁用MatMul操作的FP16压缩，强制保持FP32精度
    try {
        ov::disable_fp16_compression(matmul_op);
        std::cout << "Successfully called disable_fp16_compression" << std::endl;
    } catch (const std::exception& e) {
        std::cout << "Error calling disable_fp16_compression: " << e.what() << std::endl;
    }
>>>>>>> d61ce4cb

    // Create model (using the same pattern as model_multiply.cpp)
    auto model = std::make_shared<ov::Model>(ov::NodeVector{matmul_op}, 
                                             std::vector<std::shared_ptr<ov::op::v0::Parameter>>{input1_param, input2_param});

    return model;
}

// 随机生成输入数据
std::vector<float> generate_random_data(size_t size) {
    std::vector<float> data(size);
    std::mt19937 gen(42);  // 固定随机种子
    std::uniform_real_distribution<float> dist(-1.0f, 1.0f);
    for (auto& val : data) {
        val = dist(gen);
    }
    return data;
}

std::shared_ptr<ov::Model> create_model(ov::element::Type& model_type,
                                        const std::vector<int64_t>& target_transpose_order) {
    ov::PartialShape input_a_shape = {-1, -1, -1, -1};
    ov::PartialShape input_b_shape = {-1, -1};

    auto input_a = std::make_shared<ov::op::v0::Parameter>(model_type, input_a_shape);
    auto input_b = std::make_shared<ov::op::v0::Parameter>(model_type, input_b_shape);

    auto transpose_order_a = ov::op::v0::Constant::create(ov::element::i64,
                                                          ov::Shape{target_transpose_order.size()},
                                                          target_transpose_order);
    auto transpose_a = std::make_shared<ov::op::v1::Transpose>(input_a, transpose_order_a);

    auto matmul = std::make_shared<ov::op::v0::MatMul>(transpose_a, input_b, true, true);

    auto model = std::make_shared<ov::Model>(ov::NodeVector{matmul}, ov::ParameterVector{input_a, input_b});
    return model;
}

void test_allowed_transpose_orders_with_matmul_and_inference(const std::vector<int64_t>& test_order) {
    ov::element::Type model_type = ov::element::f16;
    // 定义输入张量的形状和数据类型
    auto model = create_model(model_type, test_order);

    // 编译模型
    ov::Core core;
    auto compiled_model = core.compile_model(model, "GPU");

    // 创建推理请求
    auto infer_request = compiled_model.create_infer_request();

    // 动态调整输入数据的形状
    ov::Shape input_a_shape = {5, 6, 7, 8};  // 默认形状
    ov::Shape input_b_shape = {8, 7};        // 默认形状

    std::cout << "Input A shape: ";
    for (auto dim : input_a_shape) {
        std::cout << dim << " ";
    }
    std::cout << std::endl;

    // 根据 test_order 调整 input_a_shape
    ov::Shape permuted_shape_a(input_a_shape.size());
    for (size_t i = 0; i < permuted_shape_a.size(); ++i) {
        permuted_shape_a[i] = input_a_shape[test_order[i]];
    }

    std::cout << "Input A shape after transposed: ";
    for (auto dim : permuted_shape_a) {
        std::cout << dim << " ";
    }
    std::cout << std::endl;

    // 根据 test_order 调整 input_b_shape
    ov::Shape permuted_shape_b(input_b_shape.size());
    for (size_t i = 0; i < permuted_shape_b.size(); ++i) {
        permuted_shape_b[i] = input_a_shape[test_order[test_order.size() - 1 - i]];
    }
    // 这里假设 input_b_shape 的最后一个维度与 input_a_shape 的第一个维度相同
    std::cout << "Input B shape: ";
    for (auto dim : permuted_shape_b) {
        std::cout << dim << " ";
    }
    std::cout << std::endl;

    // 准备输入数据
    auto input_a_data = generate_random_data(input_a_shape[0] * input_a_shape[1] * input_a_shape[2] *
                                             input_a_shape[3]);                           // 输入 A 的数据
    auto input_b_data = generate_random_data(permuted_shape_b[0] * permuted_shape_b[1]);  // 输入 B 的数据

    // 设置输入数据
    infer_request.set_input_tensor(0, ov::Tensor(model_type, input_a_shape, input_a_data.data()));
    infer_request.set_input_tensor(1, ov::Tensor(model_type, permuted_shape_b, input_b_data.data()));

    // 执行推理
    infer_request.infer();

    // 获取输出数据
    auto output_tensor = infer_request.get_output_tensor(0);
    auto output_data = output_tensor.data<float>();

    // 打印输出数据的前几个值（用于验证）
    std::cout << "Output data (first 5 values): ";
    for (size_t i = 0; i < std::min<size_t>(5, output_tensor.get_size()); ++i) {
        std::cout << output_data[i] << " ";
    }
    std::cout << std::endl;
}

<<<<<<< HEAD
void test_matmul_overflow_inference() {
    // 定义输入张量的形状和数据类型
    ov::element::Type model_type = ov::element::f32;
    auto model = create_2x2_matmul_model();

    // 编译模型
    ov::Core core;
    auto compiled_model = core.compile_model(model, "GPU", {{"ACTIVATIONS_SCALE_FACTOR", 8}, {"INFERENCE_PRECISION_HINT", "FP16"}});
    std::cout << "Model compiled successfully for GPU with FP16 precision." << std::endl;

=======
void test_matmul_overflow_inference(const std::string& model_path) {
    // 定义输入张量的形状和数据类型
    ov::element::Type model_type = ov::element::f32;
    std::shared_ptr<ov::Model> model;
    if (model_path.empty()) {
        std::cout << "Model path is empty, using default model creation." << std::endl;
        model = create_2x2_matmul_model();
    } else {
        std::cout << "Using provided model path: " << model_path << std::endl;
        model = ov::Core().read_model(model_path);
    }
    //ov::save_model(model, "exported_original_matmul_model_enable_fp16_compress.xml");

    // 编译模型
    ov::Core core;
    auto compiled_model = core.compile_model(model, "GPU", {{"INFERENCE_PRECISION_HINT", "FP16"}});
    std::cout << "Model compiled successfully for GPU with FP16 precision." << std::endl;

    auto runtime_model = compiled_model.get_runtime_model();
    // save to local
    ov::save_model(runtime_model, "exported_matmul_model.xml");

>>>>>>> d61ce4cb
    // 创建推理请求
    auto infer_request = compiled_model.create_infer_request();

    // 准备输入数据
    std::vector<float> input_a_data = {400.0f, 400.0f, 400.0f, 1.0f};  // 输入 A 的数据
    std::vector<float> input_b_data = {240.0f, 240.0f, 240.0f, 1.0f};  // 输入 B 的数据

    // 设置输入数据
    infer_request.set_input_tensor(0, ov::Tensor(model_type, ov::Shape{2, 2}, input_a_data.data()));
    infer_request.set_input_tensor(1, ov::Tensor(model_type, ov::Shape{2, 2}, input_b_data.data()));

    print_2x2_matrix(input_a_data.data(), "Input A");
    print_2x2_matrix(input_b_data.data(), "Input B");
    // 执行推理
    infer_request.infer();
    std::cout << "Inference completed successfully." << std::endl;

    // 获取输出数据
    auto output_tensor = infer_request.get_output_tensor(0);
    auto output_data = output_tensor.data<float>();

    // 打印输出数据的前几个值（用于验证）
    print_2x2_matrix(output_data, "Output data after matmul");
}

<<<<<<< HEAD
int main() {
    // 定义 allowed_orders 中的转置顺序
    //const std::vector<std::vector<int64_t>> allowed_orders = {
    //    {0, 3, 1, 2},

    //    {0, 1, 2, 3},
    //    {0, 1, 3, 2},
    //    {1, 2, 3, 0},
    //    {0, 2, 1, 3},


    //    {1, 2, 0, 3},
    //};
    //for (auto& order : allowed_orders) {
    //    std::cout << "===== Testing transpose order: ";
    //    for (auto dim : order) {
    //        std::cout << dim << " ";
    //    }
    //    std::cout << std::endl;

    //    try {
    //        test_allowed_transpose_orders_with_matmul_and_inference(order);
    //        std::cout << "PASS\n" << std::endl;
    //    } catch (const std::exception& e) {
    //        std::cerr << "Test failed: " << e.what() << std::endl;
    //    }
    //}
    test_matmul_overflow_inference();
=======
int main(int argc, char**argv) {
    std::string model = argc > 1 ? argv[1] : "";
    test_matmul_overflow_inference(model);
>>>>>>> d61ce4cb
    return 0;
}<|MERGE_RESOLUTION|>--- conflicted
+++ resolved
@@ -8,14 +8,11 @@
 #include "openvino/op/matmul.hpp"
 #include "openvino/op/transpose.hpp"
 
-<<<<<<< HEAD
-=======
 // 前向声明OpenVINO的disable_fp16_compression函数
 namespace ov {
     void disable_fp16_compression(const std::shared_ptr<Node>& node);
 }
 
->>>>>>> d61ce4cb
 void print_2x2_matrix(const float* matrix, const std::string& name) {
     std::cout << name << " (2x2):" << std::endl;
     std::cout << "[[" << std::setw(8) << std::fixed << std::setprecision(1) 
@@ -31,8 +28,6 @@
     
     // Create MatMul operation (no transpose)
     auto matmul_op = std::make_shared<ov::op::v0::MatMul>(input1_param, input2_param, false, false);
-<<<<<<< HEAD
-=======
     
     // 禁用MatMul操作的FP16压缩，强制保持FP32精度
     try {
@@ -41,7 +36,6 @@
     } catch (const std::exception& e) {
         std::cout << "Error calling disable_fp16_compression: " << e.what() << std::endl;
     }
->>>>>>> d61ce4cb
 
     // Create model (using the same pattern as model_multiply.cpp)
     auto model = std::make_shared<ov::Model>(ov::NodeVector{matmul_op}, 
@@ -150,18 +144,6 @@
     std::cout << std::endl;
 }
 
-<<<<<<< HEAD
-void test_matmul_overflow_inference() {
-    // 定义输入张量的形状和数据类型
-    ov::element::Type model_type = ov::element::f32;
-    auto model = create_2x2_matmul_model();
-
-    // 编译模型
-    ov::Core core;
-    auto compiled_model = core.compile_model(model, "GPU", {{"ACTIVATIONS_SCALE_FACTOR", 8}, {"INFERENCE_PRECISION_HINT", "FP16"}});
-    std::cout << "Model compiled successfully for GPU with FP16 precision." << std::endl;
-
-=======
 void test_matmul_overflow_inference(const std::string& model_path) {
     // 定义输入张量的形状和数据类型
     ov::element::Type model_type = ov::element::f32;
@@ -184,7 +166,6 @@
     // save to local
     ov::save_model(runtime_model, "exported_matmul_model.xml");
 
->>>>>>> d61ce4cb
     // 创建推理请求
     auto infer_request = compiled_model.create_infer_request();
 
@@ -210,8 +191,7 @@
     print_2x2_matrix(output_data, "Output data after matmul");
 }
 
-<<<<<<< HEAD
-int main() {
+int main(int argc, char**argv) {
     // 定义 allowed_orders 中的转置顺序
     //const std::vector<std::vector<int64_t>> allowed_orders = {
     //    {0, 3, 1, 2},
@@ -238,11 +218,7 @@
     //        std::cerr << "Test failed: " << e.what() << std::endl;
     //    }
     //}
-    test_matmul_overflow_inference();
-=======
-int main(int argc, char**argv) {
     std::string model = argc > 1 ? argv[1] : "";
     test_matmul_overflow_inference(model);
->>>>>>> d61ce4cb
     return 0;
 }